--- conflicted
+++ resolved
@@ -64,21 +64,6 @@
             
             col1, col2 = st.columns(2)
             with col1:
-<<<<<<< HEAD
-                analyzed_emp = total_stats.get('analyzed_employees', 0) if total_stats else 0
-                st.metric(
-                    label="총 분석 인원",
-                    value=f"{analyzed_emp:,}" if analyzed_emp else "0"
-                )
-            with col2:
-                avg_eff = total_stats.get('avg_efficiency', 0) if total_stats else 0
-                eff_change = total_stats.get('efficiency_change', 0) if total_stats else 0
-                
-                st.metric(
-                    label="평균 근무율",
-                    value=f"{avg_eff:.1f}%" if avg_eff is not None else "N/A",
-                    delta=f"{eff_change:.1f}%" if eff_change and eff_change != 0 else None
-=======
                 analyzed_employees = total_stats.get('analyzed_employees', 0) or 0
                 st.metric(
                     label="총 분석 인원",
@@ -91,7 +76,6 @@
                     label="평균 근무율",
                     value=f"{float(avg_efficiency):.1f}%" if avg_efficiency is not None else "0.0%",
                     delta=f"{float(efficiency_change):.1f}%" if efficiency_change is not None else None
->>>>>>> e426a8ef
                 )
             
             # 센터별 현황
@@ -138,18 +122,6 @@
             if team_stats:
                 col1, col2 = st.columns(2)
                 with col1:
-<<<<<<< HEAD
-                    total_emp = team_stats.get('total_employees', 0) if team_stats else 0
-                    st.metric(
-                        label="총 분석 인원",
-                        value=f"{total_emp:,}" if total_emp else "0"
-                    )
-                with col2:
-                    avg_eff = team_stats.get('avg_efficiency', 0) if team_stats else 0
-                    st.metric(
-                        label="평균 근무율",
-                        value=f"{avg_eff:.1f}%" if avg_eff is not None else "N/A"
-=======
                     total_employees = team_stats.get('total_employees', 0) or 0
                     st.metric(
                         label="총 분석 인원",
@@ -160,7 +132,6 @@
                     st.metric(
                         label="평균 근무율",
                         value=f"{float(avg_efficiency):.1f}%" if avg_efficiency is not None else "0.0%"
->>>>>>> e426a8ef
                     )
             else:
                 st.info("데이터베이스에 저장된 통계가 없습니다. 아래 버튼으로 실시간 분석을 실행하세요.")
@@ -212,18 +183,6 @@
                 st.markdown(f"### {selected_center} 현황")
                 col1, col2 = st.columns(2)
                 with col1:
-<<<<<<< HEAD
-                    total_emp = group_stats.get('total_employees', 0) if group_stats else 0
-                    st.metric(
-                        label="총 분석 인원",
-                        value=f"{total_emp:,}" if total_emp else "0"
-                    )
-                with col2:
-                    avg_eff = group_stats.get('avg_efficiency', 0) if group_stats else 0
-                    st.metric(
-                        label="평균 근무율",
-                        value=f"{avg_eff:.1f}%" if avg_eff is not None else "N/A"
-=======
                     total_employees = group_stats.get('total_employees', 0) or 0
                     st.metric(
                         label="총 분석 인원",
@@ -234,7 +193,6 @@
                     st.metric(
                         label="평균 근무율",
                         value=f"{float(avg_efficiency):.1f}%" if avg_efficiency is not None else "0.0%"
->>>>>>> e426a8ef
                     )
                 
                 # 그룹별 카드 그리드
